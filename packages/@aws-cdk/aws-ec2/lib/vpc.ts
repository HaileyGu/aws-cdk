--- conflicted
+++ resolved
@@ -144,16 +144,12 @@
    *
    * @default on the route tables associated with private subnets
    */
-<<<<<<< HEAD
-  vpnRoutePropagation?: SubnetType[]
+  readonly vpnRoutePropagation?: SubnetType[]
 
   /**
    * Gateway endpoints to add to this VPC.
    */
-  gatewayEndpoints?: { [id: string]: VpcGatewayEndpointOptions }
-=======
-  readonly vpnRoutePropagation?: SubnetType[]
->>>>>>> 66dd2282
+  readonly gatewayEndpoints?: { [id: string]: VpcGatewayEndpointOptions }
 }
 
 /**
