--- conflicted
+++ resolved
@@ -1,11 +1,7 @@
 import * as os from 'os';
 import { AssetManifest, AssetPublishing, ClientOptions, DestinationPattern, EventType, IAws, IPublishProgress, IPublishProgressListener } from "../lib";
 import { Account } from '../lib/aws';
-<<<<<<< HEAD
-import { log, VERSION } from "./logging";
-=======
 import { log, LogLevel, VERSION } from "./logging";
->>>>>>> 8e802f47
 
 export async function publish(args: {
   path: string;
@@ -110,11 +106,7 @@
     let credentials;
 
     if (options.assumeRoleArn) {
-<<<<<<< HEAD
-      credentials = await this.assumeRole(options.assumeRoleArn, options.assumeRoleExternalId);
-=======
       credentials = await this.assumeRole(options.region, options.assumeRoleArn, options.assumeRoleExternalId);
->>>>>>> 8e802f47
     }
 
     return {
@@ -132,26 +124,6 @@
    * It needs an explicit configuration of `masterCredentials`, we need to put
    * a `DefaultCredentialProverChain()` in there but that is not possible.
    */
-<<<<<<< HEAD
-  private async assumeRole(roleArn: string, externalId?: string): Promise<AWS.Credentials> {
-    const msg = [`Assume ${roleArn}`];
-    if (externalId) {
-      msg.push(`(ExternalId ${externalId})`);
-    }
-    log('verbose', msg.join(' '));
-
-    const sts = new this.AWS.STS();
-    const response = await sts.assumeRole({
-      RoleArn: roleArn,
-      ExternalId: externalId,
-      RoleSessionName: `cdk-assets-${os.userInfo().username}`,
-    }).promise();
-
-    return new this.AWS.Credentials({
-      accessKeyId: response.Credentials!.AccessKeyId,
-      secretAccessKey: response.Credentials!.SecretAccessKey,
-      sessionToken: response.Credentials!.SessionToken,
-=======
   private async assumeRole(region: string | undefined, roleArn: string, externalId?: string): Promise<AWS.Credentials> {
     const msg = [
       `Assume ${roleArn}`,
@@ -169,7 +141,6 @@
         region,
         customUserAgent: `cdk-assets/${VERSION}`,
       },
->>>>>>> 8e802f47
     });
   }
 }